--- conflicted
+++ resolved
@@ -153,7 +153,6 @@
 		/// "Commit" all existing operations and get the resultant storage change root.
 		fn storage_changes_root(parent_hash: [u8; 32]) -> Option<[u8; 32]>;
 
-<<<<<<< HEAD
 		/// Start a new transaction.
 		fn storage_start_transaction();
 
@@ -163,17 +162,6 @@
 		/// Commit a transactional layer.
 		fn storage_commit_transaction();
 	
-		/// A trie root formed from the enumerated items.
-		/// TODO [#2382] remove (just use `ordered_trie_root` (NOTE currently not implemented for without_std))
-		fn enumerated_trie_root<H>(input: &[&[u8]]) -> H::Out
-		where
-			H: Hasher,
-			H: self::imp::HasherBounds,
-			H::Out: Ord
-		;
-
-=======
->>>>>>> 37558193
 		/// A trie root formed from the iterated items.
 		fn trie_root<H, I, A, B>(input: I) -> H::Out
 		where
